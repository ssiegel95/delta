--- conflicted
+++ resolved
@@ -267,25 +267,6 @@
         .execute()
     }
   }
-<<<<<<< HEAD
-
-  test("merge without table alias with pre-computed condition") {
-    withTempDir { dir =>
-      val location = dir.getAbsolutePath
-      Seq((1, 1, 1), (2, 2, 2)).toDF("part", "id", "x").write
-        .format("delta")
-        .partitionBy("part")
-        .save(location)
-      val table = io.delta.tables.DeltaTable.forPath(spark, location)
-      val tableDf = table.toDF
-      val data1 = Seq((2, 2, 4), (2, 3, 6), (3, 3, 9)).toDF("part", "id", "x")
-      table.merge(
-        data1,
-        tableDf("part") === data1("part") && tableDf("id") === data1("id"))
-        .whenMatched().updateAll()
-        .whenNotMatched().insertAll()
-        .execute()
-=======
 
   test("pre-resolved exprs: should work in all expressions in absence of duplicate refs") {
     withTempDir { dir =>
@@ -475,7 +456,6 @@
       }
       // key = 4 should be updated to same values, and nothing should be inserted
       checkAnswer(deltaTable.toDF, spark.range(5).selectExpr("id as key", "id as value"))
->>>>>>> 381982e1
     }
   }
 
