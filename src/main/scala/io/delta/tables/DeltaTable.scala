--- conflicted
+++ resolved
@@ -41,10 +41,6 @@
  * @since 0.3.0
  */
 @Evolving
-<<<<<<< HEAD
-class DeltaTable private[tables](df: Dataset[Row], deltaLog: DeltaLog)
-  extends DeltaTableOperations {
-=======
 class DeltaTable private[tables](
     @transient private val _df: Dataset[Row],
     @transient private val table: DeltaTableV2)
@@ -67,7 +63,6 @@
 
     _df
   }
->>>>>>> 381982e1
 
   /**
    * :: Evolving ::
